/*
 * MIT License
 *
 * Copyright (c) 2021 CSCS, ETH Zurich
 *               2021 University of Basel
 *
 * Permission is hereby granted, free of charge, to any person obtaining a copy
 * of this software and associated documentation files (the "Software"), to deal
 * in the Software without restriction, including without limitation the rights
 * to use, copy, modify, merge, publish, distribute, sublicense, and/or sell
 * copies of the Software, and to permit persons to whom the Software is
 * furnished to do so, subject to the following conditions:
 *
 * The above copyright notice and this permission notice shall be included in all
 * copies or substantial portions of the Software.
 *
 * THE SOFTWARE IS PROVIDED "AS IS", WITHOUT WARRANTY OF ANY KIND, EXPRESS OR
 * IMPLIED, INCLUDING BUT NOT LIMITED TO THE WARRANTIES OF MERCHANTABILITY,
 * FITNESS FOR A PARTICULAR PURPOSE AND NONINFRINGEMENT. IN NO EVENT SHALL THE
 * AUTHORS OR COPYRIGHT HOLDERS BE LIABLE FOR ANY CLAIM, DAMAGES OR OTHER
 * LIABILITY, WHETHER IN AN ACTION OF CONTRACT, TORT OR OTHERWISE, ARISING FROM,
 * OUT OF OR IN CONNECTION WITH THE SOFTWARE OR THE USE OR OTHER DEALINGS IN THE
 * SOFTWARE.
 */

/*! @file
 * @brief Contains the object holding all particle data
 *
 */

#pragma once

#include <array>
#include <vector>
#include <variant>

#include "cstone/util/util.hpp"

#include "sph/kernels.hpp"
#include "sph/tables.hpp"

#include "data_util.hpp"
#include "field_states.hpp"
#include "traits.hpp"

#if defined(USE_CUDA)
#include "sph/util/pinned_allocator.h"
#include "particles_data_gpu.cuh"
#endif

namespace sphexa
{

template<typename T, typename I, class AccType>
class ParticlesData : public FieldStates<ParticlesData<T, I, AccType>>
{
public:
    using RealType        = T;
    using KeyType         = I;
    using AcceleratorType = AccType;

    template<class ValueType>
    using PinnedVec = std::vector<ValueType, PinnedAlloc_t<AcceleratorType, ValueType>>;

    size_t iteration{1};
    size_t numParticlesGlobal;

    T ttot{0.0}, etot{0.0}, ecin{0.0}, eint{0.0}, egrav{0.0};
    //! current and previous (global) time-steps
    T minDt, minDt_m1;
    //! temporary MPI rank local timestep;
    T minDt_loc;

    //! @brief gravitational constant
<<<<<<< HEAD
    T g = 0.0;

    std::vector<T> x, y, z, x_m1, y_m1, z_m1;    // Positions
    std::vector<T> vx, vy, vz;                   // Velocities
    std::vector<T> rho;                          // Density
    std::vector<T> u;                            // Internal Energy
    std::vector<T> p;                            // Pressure
    std::vector<T> h;                            // Smoothing Length
    std::vector<T> m;                            // Mass
    std::vector<T> c;                            // Speed of sound
    std::vector<T> grad_P_x, grad_P_y, grad_P_z; // gradient of the pressure
    std::vector<T> du, du_m1;                    // variation of the energy
    std::vector<T> dt, dt_m1;
    std::vector<T> c11, c12, c13, c22, c23, c33; // IAD components
    std::vector<T> maxvsignal;
    std::vector<T> mue, mui, temp, cv;
    std::vector<T> rho0, wrho0, kx, whomega, divv, curlv, alpha;

    std::vector<KeyType>                          codes;          // Particle space-filling-curve keys
    std::vector<int, PinnedAlloc_t<AccType, int>> neighborsCount; // number of neighbors of each particle
    std::vector<int>                              neighbors;      // only used in the CPU version
    std::vector<T>                             hasFBC;

    DeviceData_t<AccType, T, KeyType> devPtrs;

    const std::array<double, lt::size> wh  = lt::createWharmonicLookupTable<double, lt::size>();
    const std::array<double, lt::size> whd = lt::createWharmonicDerivativeLookupTable<double, lt::size>();
=======
    T g{0.0};

    /*! @brief Particle fields
     *
     * The length of these arrays equals the local number of particles including halos
     * if the field is active and is zero if the field is inactive.
     */
    std::vector<T>       x, y, z, x_m1, y_m1, z_m1;    // Positions
    std::vector<T>       vx, vy, vz;                   // Velocities
    std::vector<T>       rho;                          // Density
    std::vector<T>       temp;                         // Temperature
    std::vector<T>       u;                            // Internal Energy
    std::vector<T>       p;                            // Pressure
    std::vector<T>       prho;                         // p / (kx * m^2 * gradh)
    std::vector<T>       h;                            // Smoothing Length
    std::vector<T>       m;                            // Mass
    std::vector<T>       c;                            // Speed of sound
    std::vector<T>       cv;                           // Specific heat
    std::vector<T>       mue, mui;                     // mean molecular weight (electrons, ions)
    std::vector<T>       divv, curlv;                  // Div(velocity), Curl(velocity)
    std::vector<T>       ax, ay, az;                   // acceleration
    std::vector<T>       du, du_m1;                    // energy rate of change (du/dt)
    std::vector<T>       c11, c12, c13, c22, c23, c33; // IAD components
    std::vector<T>       alpha;                        // AV coeficient
    std::vector<T>       xm;                           // Volume element definition
    std::vector<T>       kx;                           // Volume element normalization
    std::vector<T>       gradh;                        // grad(h) term
    std::vector<KeyType> codes;                        // Particle space-filling-curve keys
    PinnedVec<int>       neighborsCount;               // number of neighbors of each particle

    //! @brief Indices of neighbors for each particle, length is number of assigned particles * ngmax. CPU version only.
    std::vector<int> neighbors;

    DeviceData_t<AccType, T, KeyType> devData;

    const std::array<T, ::sph::lt::size> wh  = ::sph::lt::createWharmonicLookupTable<T, ::sph::lt::size>();
    const std::array<T, ::sph::lt::size> whd = ::sph::lt::createWharmonicDerivativeLookupTable<T, ::sph::lt::size>();
>>>>>>> 52efa7e7

    /*! @brief
     * Name of each field as string for use e.g in HDF5 output. Order has to correspond to what's returned by data().
     */
    inline static constexpr std::array fieldNames{
<<<<<<< HEAD
        "x",   "y",     "z",   "x_m1", "y_m1",  "z_m1",     "vx",       "vy",       "vz",         "rho",
        "u",   "p",     "h",   "m",    "c",     "grad_P_x", "grad_P_y", "grad_P_z", "du",         "du_m1",
        "dt",  "dt_m1", "c11", "c12",  "c13",   "c22",      "c23",      "c33",      "maxvsignal", "mue",
        "mui", "temp",  "cv",  "rho0", "wrho0", "kx",       "whomega",  "divv",     "curlv",      "alpha",
        "hasFBC"};
=======
        "x",   "y",   "z",   "x_m1", "y_m1", "z_m1", "vx", "vy",    "vz",    "rho",   "u",     "p",    "prho",
        "h",   "m",   "c",   "ax",   "ay",   "az",   "du", "du_m1", "c11",   "c12",   "c13",   "c22",  "c23",
        "c33", "mue", "mui", "temp", "cv",   "xm",   "kx", "divv",  "curlv", "alpha", "gradh", "keys", "nc"};

    static_assert(std::is_same_v<AcceleratorType, CpuTag> ||
                      fieldNames.size() == DeviceData_t<AccType, T, KeyType>::fieldNames.size(),
                  "ParticlesData on CPU and GPU must have the same fields");
>>>>>>> 52efa7e7

    /*! @brief return a vector of pointers to field vectors
     *
     * We implement this by returning an rvalue to prevent having to store pointers and avoid
     * non-trivial copy/move constructors.
     */
    auto data()
    {
<<<<<<< HEAD
        std::array<std::vector<T>*, fieldNames.size()> ret{
            &x,   &y,     &z,   &x_m1, &y_m1,  &z_m1,     &vx,       &vy,       &vz,         &rho,
            &u,   &p,     &h,   &m,    &c,     &grad_P_x, &grad_P_y, &grad_P_z, &du,         &du_m1,
            &dt,  &dt_m1, &c11, &c12,  &c13,   &c22,      &c23,      &c33,      &maxvsignal, &mue,
            &mui, &temp,  &cv,  &rho0, &wrho0, &kx,       &whomega,  &divv,     &curlv,      &alpha,
            &hasFBC};
=======
        using IntVecType     = std::decay_t<decltype(neighborsCount)>;
        using KeyVecType     = std::decay_t<decltype(codes)>;
        using FieldAllocType = typename std::decay_t<decltype(x)>::allocator_type;
        using FieldType      = std::variant<std::vector<float, FieldAllocType>*,
                                       std::vector<double, FieldAllocType>*,
                                       KeyVecType*,
                                       IntVecType*>;

        std::array<FieldType, fieldNames.size()> ret{
            &x,   &y,   &z,   &x_m1, &y_m1, &z_m1, &vx, &vy,    &vz,    &rho,   &u,     &p,     &prho,
            &h,   &m,   &c,   &ax,   &ay,   &az,   &du, &du_m1, &c11,   &c12,   &c13,   &c22,   &c23,
            &c33, &mue, &mui, &temp, &cv,   &xm,   &kx, &divv,  &curlv, &alpha, &gradh, &codes, &neighborsCount};
>>>>>>> 52efa7e7

        static_assert(ret.size() == fieldNames.size());

        return ret;
    }

<<<<<<< HEAD
    void setConservedFields()
    {
        std::vector<std::string> fields{
            "x", "y", "z", "h", "m", "u", "vx", "vy", "vz", "x_m1", "y_m1", "z_m1", "du_m1", "dt_m1", "hasFBC"};
        conservedFields = fieldStringsToInt(fieldNames, fields);
    }

    void setDependentFields()
    {
        std::vector<std::string> fields{"rho",
                                        "p",
                                        "c",
                                        "grad_P_x",
                                        "grad_P_y",
                                        "grad_P_z",
                                        "du",
                                        "dt",
                                        "c11",
                                        "c12",
                                        "c13",
                                        "c22",
                                        "c23",
                                        "c33",
                                        "maxvsignal"};

        dependentFields = fieldStringsToInt(fieldNames, fields);
    }

    void setConservedFieldsVE()
    {
        std::vector<std::string> fields{
            "x", "y", "z", "h", "m", "u", "vx", "vy", "vz", "x_m1", "y_m1", "z_m1", "du_m1", "dt_m1", "alpha", "hasFBC"};
        conservedFields = fieldStringsToInt(fieldNames, fields);
    }

    void setDependentFieldsVE()
=======
    void setOutputFields(const std::vector<std::string>& outFields)
>>>>>>> 52efa7e7
    {
        outputFieldNames   = outFields;
        outputFieldIndices = fieldStringsToInt(fieldNames, outFields);
    }

    void resize(size_t size)
    {
        double growthRate = 1.05;
        auto   data_      = data();

        for (size_t i = 0; i < data_.size(); ++i)
        {
            if (this->isAllocated(i))
            {
                std::visit([size, growthRate](auto& arg) { reallocate(*arg, size, growthRate); }, data_[i]);
            }
        }

        devData.resize(size);
    }

    //! @brief particle fields selected for file output
    std::vector<int>         outputFieldIndices;
    std::vector<std::string> outputFieldNames;

#ifdef USE_MPI
    MPI_Comm comm;
#endif

    constexpr static T sincIndex     = 6.0;
    constexpr static T Kcour         = 0.2;
    constexpr static T maxDtIncrease = 1.1;

    // Min. Atwood number in ramp function in momentum equation (crossed/uncrossed selection)
    // Complete uncrossed option (Atmin>=1.d50, Atmax it doesn't matter).
    // Complete crossed (Atmin and Atmax negative)
    constexpr static T Atmax = 0.1;
    constexpr static T Atmin = 0.2;
    constexpr static T ramp  = 1.0 / (Atmax - Atmin);

    // AV switches floor and ceiling
    constexpr static T alphamin       = 0.05;
    constexpr static T alphamax       = 1.0;
    constexpr static T decay_constant = 0.2;

    // Interpolation kernel normalization constant
    const static T K;
};

template<typename T, typename I, class Acc>
const T ParticlesData<T, I, Acc>::K = ::sph::compute_3d_k(sincIndex);

template<class Dataset, std::enable_if_t<not HaveGpu<typename Dataset::AcceleratorType>{}, int> = 0>
void transferToDevice(Dataset&, size_t, size_t, const std::vector<std::string>&)
{
}

template<class Dataset, std::enable_if_t<not HaveGpu<typename Dataset::AcceleratorType>{}, int> = 0>
void transferToHost(Dataset&, size_t, size_t, const std::vector<std::string>&)
{
}

} // namespace sphexa<|MERGE_RESOLUTION|>--- conflicted
+++ resolved
@@ -72,35 +72,6 @@
     T minDt_loc;
 
     //! @brief gravitational constant
-<<<<<<< HEAD
-    T g = 0.0;
-
-    std::vector<T> x, y, z, x_m1, y_m1, z_m1;    // Positions
-    std::vector<T> vx, vy, vz;                   // Velocities
-    std::vector<T> rho;                          // Density
-    std::vector<T> u;                            // Internal Energy
-    std::vector<T> p;                            // Pressure
-    std::vector<T> h;                            // Smoothing Length
-    std::vector<T> m;                            // Mass
-    std::vector<T> c;                            // Speed of sound
-    std::vector<T> grad_P_x, grad_P_y, grad_P_z; // gradient of the pressure
-    std::vector<T> du, du_m1;                    // variation of the energy
-    std::vector<T> dt, dt_m1;
-    std::vector<T> c11, c12, c13, c22, c23, c33; // IAD components
-    std::vector<T> maxvsignal;
-    std::vector<T> mue, mui, temp, cv;
-    std::vector<T> rho0, wrho0, kx, whomega, divv, curlv, alpha;
-
-    std::vector<KeyType>                          codes;          // Particle space-filling-curve keys
-    std::vector<int, PinnedAlloc_t<AccType, int>> neighborsCount; // number of neighbors of each particle
-    std::vector<int>                              neighbors;      // only used in the CPU version
-    std::vector<T>                             hasFBC;
-
-    DeviceData_t<AccType, T, KeyType> devPtrs;
-
-    const std::array<double, lt::size> wh  = lt::createWharmonicLookupTable<double, lt::size>();
-    const std::array<double, lt::size> whd = lt::createWharmonicDerivativeLookupTable<double, lt::size>();
-=======
     T g{0.0};
 
     /*! @brief Particle fields
@@ -130,6 +101,7 @@
     std::vector<T>       gradh;                        // grad(h) term
     std::vector<KeyType> codes;                        // Particle space-filling-curve keys
     PinnedVec<int>       neighborsCount;               // number of neighbors of each particle
+    std::vector<T>       hasFBC;
 
     //! @brief Indices of neighbors for each particle, length is number of assigned particles * ngmax. CPU version only.
     std::vector<int> neighbors;
@@ -138,19 +110,11 @@
 
     const std::array<T, ::sph::lt::size> wh  = ::sph::lt::createWharmonicLookupTable<T, ::sph::lt::size>();
     const std::array<T, ::sph::lt::size> whd = ::sph::lt::createWharmonicDerivativeLookupTable<T, ::sph::lt::size>();
->>>>>>> 52efa7e7
 
     /*! @brief
      * Name of each field as string for use e.g in HDF5 output. Order has to correspond to what's returned by data().
      */
     inline static constexpr std::array fieldNames{
-<<<<<<< HEAD
-        "x",   "y",     "z",   "x_m1", "y_m1",  "z_m1",     "vx",       "vy",       "vz",         "rho",
-        "u",   "p",     "h",   "m",    "c",     "grad_P_x", "grad_P_y", "grad_P_z", "du",         "du_m1",
-        "dt",  "dt_m1", "c11", "c12",  "c13",   "c22",      "c23",      "c33",      "maxvsignal", "mue",
-        "mui", "temp",  "cv",  "rho0", "wrho0", "kx",       "whomega",  "divv",     "curlv",      "alpha",
-        "hasFBC"};
-=======
         "x",   "y",   "z",   "x_m1", "y_m1", "z_m1", "vx", "vy",    "vz",    "rho",   "u",     "p",    "prho",
         "h",   "m",   "c",   "ax",   "ay",   "az",   "du", "du_m1", "c11",   "c12",   "c13",   "c22",  "c23",
         "c33", "mue", "mui", "temp", "cv",   "xm",   "kx", "divv",  "curlv", "alpha", "gradh", "keys", "nc"};
@@ -158,7 +122,6 @@
     static_assert(std::is_same_v<AcceleratorType, CpuTag> ||
                       fieldNames.size() == DeviceData_t<AccType, T, KeyType>::fieldNames.size(),
                   "ParticlesData on CPU and GPU must have the same fields");
->>>>>>> 52efa7e7
 
     /*! @brief return a vector of pointers to field vectors
      *
@@ -167,14 +130,6 @@
      */
     auto data()
     {
-<<<<<<< HEAD
-        std::array<std::vector<T>*, fieldNames.size()> ret{
-            &x,   &y,     &z,   &x_m1, &y_m1,  &z_m1,     &vx,       &vy,       &vz,         &rho,
-            &u,   &p,     &h,   &m,    &c,     &grad_P_x, &grad_P_y, &grad_P_z, &du,         &du_m1,
-            &dt,  &dt_m1, &c11, &c12,  &c13,   &c22,      &c23,      &c33,      &maxvsignal, &mue,
-            &mui, &temp,  &cv,  &rho0, &wrho0, &kx,       &whomega,  &divv,     &curlv,      &alpha,
-            &hasFBC};
-=======
         using IntVecType     = std::decay_t<decltype(neighborsCount)>;
         using KeyVecType     = std::decay_t<decltype(codes)>;
         using FieldAllocType = typename std::decay_t<decltype(x)>::allocator_type;
@@ -187,53 +142,13 @@
             &x,   &y,   &z,   &x_m1, &y_m1, &z_m1, &vx, &vy,    &vz,    &rho,   &u,     &p,     &prho,
             &h,   &m,   &c,   &ax,   &ay,   &az,   &du, &du_m1, &c11,   &c12,   &c13,   &c22,   &c23,
             &c33, &mue, &mui, &temp, &cv,   &xm,   &kx, &divv,  &curlv, &alpha, &gradh, &codes, &neighborsCount};
->>>>>>> 52efa7e7
 
         static_assert(ret.size() == fieldNames.size());
 
         return ret;
     }
 
-<<<<<<< HEAD
-    void setConservedFields()
-    {
-        std::vector<std::string> fields{
-            "x", "y", "z", "h", "m", "u", "vx", "vy", "vz", "x_m1", "y_m1", "z_m1", "du_m1", "dt_m1", "hasFBC"};
-        conservedFields = fieldStringsToInt(fieldNames, fields);
-    }
-
-    void setDependentFields()
-    {
-        std::vector<std::string> fields{"rho",
-                                        "p",
-                                        "c",
-                                        "grad_P_x",
-                                        "grad_P_y",
-                                        "grad_P_z",
-                                        "du",
-                                        "dt",
-                                        "c11",
-                                        "c12",
-                                        "c13",
-                                        "c22",
-                                        "c23",
-                                        "c33",
-                                        "maxvsignal"};
-
-        dependentFields = fieldStringsToInt(fieldNames, fields);
-    }
-
-    void setConservedFieldsVE()
-    {
-        std::vector<std::string> fields{
-            "x", "y", "z", "h", "m", "u", "vx", "vy", "vz", "x_m1", "y_m1", "z_m1", "du_m1", "dt_m1", "alpha", "hasFBC"};
-        conservedFields = fieldStringsToInt(fieldNames, fields);
-    }
-
-    void setDependentFieldsVE()
-=======
     void setOutputFields(const std::vector<std::string>& outFields)
->>>>>>> 52efa7e7
     {
         outputFieldNames   = outFields;
         outputFieldIndices = fieldStringsToInt(fieldNames, outFields);
