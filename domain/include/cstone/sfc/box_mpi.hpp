--- conflicted
+++ resolved
@@ -87,25 +87,13 @@
     bool pbcY = (previousBox.boundaryY() == BoundaryType::periodic);
     bool pbcZ = (previousBox.boundaryZ() == BoundaryType::periodic);
 
-    bool pbcX = (previousBox.boundaryX() == BoundaryType::periodic);
-    bool pbcY = (previousBox.boundaryY() == BoundaryType::periodic);
-    bool pbcZ = (previousBox.boundaryZ() == BoundaryType::periodic);
-
     std::array<T, 6> extrema;
     std::tie(extrema[0], extrema[1]) =
-<<<<<<< HEAD
-        pbcX ? std::make_tuple(previousBox.xmin(), previousBox.xmax()) : localMinMax(xB, xB + nElements);
-    std::tie(extrema[2], extrema[3]) =
-        pbcY ? std::make_tuple(previousBox.ymin(), previousBox.ymax()) : localMinMax(yB, yB + nElements);
-    std::tie(extrema[4], extrema[5]) =
-        pbcZ ? std::make_tuple(previousBox.zmin(), previousBox.zmax()) : localMinMax(zB, zB + nElements);
-=======
         pbcX ? std::make_tuple(previousBox.xmin(), previousBox.xmax()) : Op{}(x, x + numElements);
     std::tie(extrema[2], extrema[3]) =
         pbcY ? std::make_tuple(previousBox.ymin(), previousBox.ymax()) : Op{}(y, y + numElements);
     std::tie(extrema[4], extrema[5]) =
         pbcZ ? std::make_tuple(previousBox.zmin(), previousBox.zmax()) : Op{}(z, z + numElements);
->>>>>>> 54ed130e
 
     if (!pbcX || !pbcY || !pbcZ)
     {
