/*
 * MIT License
 *
 * Copyright (c) 2021 CSCS, ETH Zurich
 *               2021 University of Basel
 *
 * Permission is hereby granted, free of charge, to any person obtaining a copy
 * of this software and associated documentation files (the "Software"), to deal
 * in the Software without restriction, including without limitation the rights
 * to use, copy, modify, merge, publish, distribute, sublicense, and/or sell
 * copies of the Software, and to permit persons to whom the Software is
 * furnished to do so, subject to the following conditions:
 *
 * The above copyright notice and this permission notice shall be included in all
 * copies or substantial portions of the Software.
 *
 * THE SOFTWARE IS PROVIDED "AS IS", WITHOUT WARRANTY OF ANY KIND, EXPRESS OR
 * IMPLIED, INCLUDING BUT NOT LIMITED TO THE WARRANTIES OF MERCHANTABILITY,
 * FITNESS FOR A PARTICULAR PURPOSE AND NONINFRINGEMENT. IN NO EVENT SHALL THE
 * AUTHORS OR COPYRIGHT HOLDERS BE LIABLE FOR ANY CLAIM, DAMAGES OR OTHER
 * LIABILITY, WHETHER IN AN ACTION OF CONTRACT, TORT OR OTHERWISE, ARISING FROM,
 * OUT OF OR IN CONNECTION WITH THE SOFTWARE OR THE USE OR OTHER DEALINGS IN THE
 * SOFTWARE.
 */

/*! @file
 * @brief implements a bounding bounding box for floating point coordinates and integer indices
 *
 * @author Sebastian Keller <sebastian.f.keller@gmail.com>
 */

#pragma once

#include <cassert>
#include <cmath>

#include "cstone/cuda/annotation.hpp"
#include "cstone/primitives/stl.hpp"
#include "cstone/tree/definitions.h"
#include "cstone/util/tuple.hpp"

namespace cstone
{

/*! @brief normalize a spatial length w.r.t. to a min/max range
 *
 * @tparam T
 * @param d
 * @param min
 * @param max
 * @return
 */
template<class T>
HOST_DEVICE_FUN constexpr T normalize(T d, T min, T max)
{
    return (d - min) / (max - min);
}

/*! @brief map x into periodic range 0...R-1
 *
 * @tparam R periodic range
 * @param x  input value
 * @return   x mapped into periodic range
 *
 * Examples:
 *   -1 -> R-1
 *    0 -> 0
 *    1 -> 1
 *  R-1 -> R-1
 *    R -> 0
 *  R+1 -> 1
 */
template<int R>
HOST_DEVICE_FUN constexpr int pbcAdjust(int x)
{
    // this version handles x outside -R, 2R
    // return x - R * std::floor(double(x)/R);
    assert(x >= -R);
    assert(x < 2 * R);
    int ret = (x < 0) ? x + R : x;
    return (ret >= R) ? ret - R : ret;
}

//! @brief maps x into the range [-R/2+1: R/2+1] (-511 to 512 with R = 1024)
template<int R>
HOST_DEVICE_FUN constexpr int pbcDistance(int x)
{
    // this version handles x outside -R, R
    // int roundAwayFromZero = (x > 0) ? x + R/2 : x - R/2;
    // return x -= R * (roundAwayFromZero / R);
    assert(x >= -R);
    assert(x <= R);
    int ret = (x <= -R / 2) ? x + R : x;
    return (ret > R / 2) ? ret - R : ret;
}

enum class BoundaryType
{
    open     = 0,
    periodic = 1,
    fixed    = 2
};

/*! @brief stores the coordinate bounds
 *
 * Needs a slightly different behavior in the PBC case than the existing BBox
 * to manage morton code based octrees.
 *
 * @tparam T floating point type
 */
template<class T>
class Box
{

public:
    HOST_DEVICE_FUN constexpr Box(T xyzMin, T xyzMax, BoundaryType b = BoundaryType::open)
        : limits{xyzMin, xyzMax, xyzMin, xyzMax, xyzMin, xyzMax}
        , lengths_{xyzMax - xyzMin, xyzMax - xyzMin, xyzMax - xyzMin}
        , inverseLengths_{T(1.) / (xyzMax - xyzMin), T(1.) / (xyzMax - xyzMin), T(1.) / (xyzMax - xyzMin)}
        , boundaries{b, b, b}
    {
    }

    HOST_DEVICE_FUN constexpr Box(T xmin,
                                  T xmax,
                                  T ymin,
                                  T ymax,
                                  T zmin,
                                  T zmax,
                                  BoundaryType bx = BoundaryType::open,
                                  BoundaryType by = BoundaryType::open,
                                  BoundaryType bz = BoundaryType::open)
        : limits{xmin, xmax, ymin, ymax, zmin, zmax}
        , lengths_{xmax - xmin, ymax - ymin, zmax - zmin}
        , inverseLengths_{T(1.) / (xmax - xmin), T(1.) / (ymax - ymin), T(1.) / (zmax - zmin)}
        , boundaries{bx, by, bz}
    {
    }

    HOST_DEVICE_FUN constexpr T xmin() const { return limits[0]; }
    HOST_DEVICE_FUN constexpr T xmax() const { return limits[1]; }
    HOST_DEVICE_FUN constexpr T ymin() const { return limits[2]; }
    HOST_DEVICE_FUN constexpr T ymax() const { return limits[3]; }
    HOST_DEVICE_FUN constexpr T zmin() const { return limits[4]; }
    HOST_DEVICE_FUN constexpr T zmax() const { return limits[5]; }

    //! @brief return edge lengths
    HOST_DEVICE_FUN constexpr T lx() const { return lengths_[0]; }
    HOST_DEVICE_FUN constexpr T ly() const { return lengths_[1]; }
    HOST_DEVICE_FUN constexpr T lz() const { return lengths_[2]; }

    //! @brief return inverse edge lengths
    HOST_DEVICE_FUN constexpr T ilx() const { return inverseLengths_[0]; }
    HOST_DEVICE_FUN constexpr T ily() const { return inverseLengths_[1]; }
    HOST_DEVICE_FUN constexpr T ilz() const { return inverseLengths_[2]; }

    HOST_DEVICE_FUN constexpr BoundaryType boundaryX() const { return boundaries[0]; } // NOLINT
    HOST_DEVICE_FUN constexpr BoundaryType boundaryY() const { return boundaries[1]; } // NOLINT
    HOST_DEVICE_FUN constexpr BoundaryType boundaryZ() const { return boundaries[2]; } // NOLINT

    //! @brief return the shortest coordinate range in any dimension
    HOST_DEVICE_FUN constexpr T minExtent() const { return stl::min(stl::min(lengths_[0], lengths_[1]), lengths_[2]); }

    //! @brief return the longes coordinate range in any dimension
    HOST_DEVICE_FUN constexpr T maxExtent() const { return stl::max(stl::max(lengths_[0], lengths_[1]), lengths_[2]); }

private:
    HOST_DEVICE_FUN
    friend constexpr bool operator==(const Box<T>& a, const Box<T>& b)
    {
        return a.limits[0] == b.limits[0] && a.limits[1] == b.limits[1] && a.limits[2] == b.limits[2] &&
               a.limits[3] == b.limits[3] && a.limits[4] == b.limits[4] && a.limits[5] == b.limits[5] &&
               a.boundaries[0] == b.boundaries[0] && a.boundaries[1] == b.boundaries[1] &&
               a.boundaries[2] == b.boundaries[2];
    }

    T limits[6];
    T lengths_[3];
    T inverseLengths_[3];
    BoundaryType boundaries[3];
};

//! @brief Compute the shortest periodic distance dX = A - B between two points,
template<class T>
HOST_DEVICE_FUN inline Vec3<T> applyPbc(Vec3<T> dX, const Box<T>& box)
{
    bool pbcX = (box.boundaryX() == BoundaryType::periodic);
    bool pbcY = (box.boundaryY() == BoundaryType::periodic);
    bool pbcZ = (box.boundaryZ() == BoundaryType::periodic);

    dX[0] -= pbcX * box.lx() * std::rint(dX[0] * box.ilx());
    dX[1] -= pbcY * box.ly() * std::rint(dX[1] * box.ily());
    dX[2] -= pbcZ * box.lz() * std::rint(dX[2] * box.ilz());

    return dX;
}

//! @brief Fold X into a periodic image that lies inside @a box
template<class T>
HOST_DEVICE_FUN inline Vec3<T> putInBox(Vec3<T> X, const Box<T>& box)
{
    bool pbcX = (box.boundaryX() == BoundaryType::periodic);
    bool pbcY = (box.boundaryY() == BoundaryType::periodic);
    bool pbcZ = (box.boundaryZ() == BoundaryType::periodic);

<<<<<<< HEAD
    X[0] -= pbcX * box.lx() * std::rint(X[0] * box.ilx());
    X[1] -= pbcY * box.ly() * std::rint(X[1] * box.ily());
    X[2] -= pbcZ * box.lz() * std::rint(X[2] * box.ilz());
=======
    // Further testing needed before this can be enabled
    //X[0] -= pbcX * box.lx() * std::trunc(X[0] * box.ilx());
    //X[1] -= pbcY * box.ly() * std::trunc(X[1] * box.ily());
    //X[2] -= pbcZ * box.lz() * std::trunc(X[2] * box.ilz());

    if (pbcX && X[0] > box.xmax()) { X[0] -= box.lx(); }
    else if (pbcX && X[0] < box.xmin()) { X[0] += box.lx(); }

    if (pbcY && X[1] > box.ymax()) { X[1] -= box.ly(); }
    else if (pbcY && X[1] < box.ymin()) { X[1] += box.ly(); }

    if (pbcZ && X[2] > box.zmax()) { X[2] -= box.lz(); }
    else if (pbcZ && X[2] < box.zmin()) { X[2] += box.lz(); }
>>>>>>> 54ed130e

    return X;
}

//! @brief Legacy PBC
template<class T>
HOST_DEVICE_FUN inline void applyPBC(const cstone::Box<T>& box, T r, T& xx, T& yy, T& zz)
{
    bool pbcX = (box.boundaryX() == BoundaryType::periodic);
    bool pbcY = (box.boundaryY() == BoundaryType::periodic);
    bool pbcZ = (box.boundaryZ() == BoundaryType::periodic);

    if (pbcX && xx > r)
        xx -= box.lx();
    else if (pbcX && xx < -r)
        xx += box.lx();

    if (pbcY && yy > r)
        yy -= box.ly();
    else if (pbcY && yy < -r)
        yy += box.ly();

    if (pbcZ && zz > r)
        zz -= box.lz();
    else if (pbcZ && zz < -r)
        zz += box.lz();
}

template<class T>
HOST_DEVICE_FUN inline T distancePBC(const cstone::Box<T>& box, T hi, T x1, T y1, T z1, T x2, T y2, T z2)
{
    T xx = x1 - x2;
    T yy = y1 - y2;
    T zz = z1 - z2;

    applyPBC<T>(box, 2.0 * hi, xx, yy, zz);

    return std::sqrt(xx * xx + yy * yy + zz * zz);
}

/*! @brief stores octree index integer bounds
 */
template<class T>
class SimpleBox
{
public:
    HOST_DEVICE_FUN constexpr SimpleBox()
        : limits{0, 0, 0, 0, 0, 0}
    {
    }

    HOST_DEVICE_FUN constexpr SimpleBox(T xyzMin, T xyzMax)
        : limits{xyzMin, xyzMax, xyzMin, xyzMax, xyzMin, xyzMax}
    {
    }

    HOST_DEVICE_FUN constexpr SimpleBox(T xmin, T xmax, T ymin, T ymax, T zmin, T zmax)
        : limits{xmin, xmax, ymin, ymax, zmin, zmax}
    {
    }

    HOST_DEVICE_FUN constexpr T xmin() const { return limits[0]; } // NOLINT
    HOST_DEVICE_FUN constexpr T xmax() const { return limits[1]; } // NOLINT
    HOST_DEVICE_FUN constexpr T ymin() const { return limits[2]; } // NOLINT
    HOST_DEVICE_FUN constexpr T ymax() const { return limits[3]; } // NOLINT
    HOST_DEVICE_FUN constexpr T zmin() const { return limits[4]; } // NOLINT
    HOST_DEVICE_FUN constexpr T zmax() const { return limits[5]; } // NOLINT

    //! @brief return the shortest coordinate range in any dimension
    HOST_DEVICE_FUN constexpr T minExtent() const // NOLINT
    {
        return stl::min(stl::min(xmax() - xmin(), ymax() - ymin()), zmax() - zmin());
    }

private:
    HOST_DEVICE_FUN
    friend constexpr bool operator==(const SimpleBox& a, const SimpleBox& b)
    {
        return a.limits[0] == b.limits[0] && a.limits[1] == b.limits[1] && a.limits[2] == b.limits[2] &&
               a.limits[3] == b.limits[3] && a.limits[4] == b.limits[4] && a.limits[5] == b.limits[5];
    }

    HOST_DEVICE_FUN
    friend bool operator<(const SimpleBox& a, const SimpleBox& b)
    {
        return util::tie(a.limits[0], a.limits[1], a.limits[2], a.limits[3], a.limits[4], a.limits[5]) <
               util::tie(b.limits[0], b.limits[1], b.limits[2], b.limits[3], b.limits[4], b.limits[5]);
    }

    T limits[6];
};

using IBox = SimpleBox<int>;

template<class T>
using FBox = SimpleBox<T>;

template<class KeyType, class T>
constexpr HOST_DEVICE_FUN util::tuple<Vec3<T>, Vec3<T>> centerAndSize(const IBox& ibox, const Box<T>& box)
{
    constexpr int maxCoord = 1u << maxTreeLevel<KeyType>{};
    // smallest octree cell edge length in unit cube
    constexpr T uL = T(1.) / maxCoord;

    T halfUnitLengthX = T(0.5) * uL * box.lx();
    T halfUnitLengthY = T(0.5) * uL * box.ly();
    T halfUnitLengthZ = T(0.5) * uL * box.lz();
    Vec3<T> boxCenter = {box.xmin() + (ibox.xmax() + ibox.xmin()) * halfUnitLengthX,
                         box.ymin() + (ibox.ymax() + ibox.ymin()) * halfUnitLengthY,
                         box.zmin() + (ibox.zmax() + ibox.zmin()) * halfUnitLengthZ};
    Vec3<T> boxSize   = {(ibox.xmax() - ibox.xmin()) * halfUnitLengthX, (ibox.ymax() - ibox.ymin()) * halfUnitLengthY,
                         (ibox.zmax() - ibox.zmin()) * halfUnitLengthZ};

    return {boxCenter, boxSize};
}

/*! @brief create a floating point box from and integer box
 *
 * @tparam T         float or double
 * @tparam KeyType   32- or 64-bit unsigned integer
 * @param ibox       integer box
 * @param box        global coordinate bounding box
 * @return           the floating point box
 */
template<class KeyType, class T>
constexpr HOST_DEVICE_FUN FBox<T> createFpBox(const IBox& ibox, const Box<T>& box)
{
    constexpr int maxCoord = 1u << maxTreeLevel<KeyType>{};
    // smallest octree cell edge length in unit cube
    constexpr T uL = T(1.) / maxCoord;

    T unitLengthX = uL * box.lx();
    T unitLengthY = uL * box.ly();
    T unitLengthZ = uL * box.lz();
    T xMin        = box.xmin() + ibox.xmin() * unitLengthX;
    T yMin        = box.ymin() + ibox.ymin() * unitLengthY;
    T zMin        = box.zmin() + ibox.zmin() * unitLengthZ;
    T xMax        = box.xmin() + ibox.xmax() * unitLengthX;
    T yMax        = box.ymin() + ibox.ymax() * unitLengthY;
    T zMax        = box.zmin() + ibox.zmax() * unitLengthZ;

    return {xMin, xMax, yMin, yMax, zMin, zMax};
}

} // namespace cstone<|MERGE_RESOLUTION|>--- conflicted
+++ resolved
@@ -203,11 +203,6 @@
     bool pbcY = (box.boundaryY() == BoundaryType::periodic);
     bool pbcZ = (box.boundaryZ() == BoundaryType::periodic);
 
-<<<<<<< HEAD
-    X[0] -= pbcX * box.lx() * std::rint(X[0] * box.ilx());
-    X[1] -= pbcY * box.ly() * std::rint(X[1] * box.ily());
-    X[2] -= pbcZ * box.lz() * std::rint(X[2] * box.ilz());
-=======
     // Further testing needed before this can be enabled
     //X[0] -= pbcX * box.lx() * std::trunc(X[0] * box.ilx());
     //X[1] -= pbcY * box.ly() * std::trunc(X[1] * box.ily());
@@ -221,7 +216,6 @@
 
     if (pbcZ && X[2] > box.zmax()) { X[2] -= box.lz(); }
     else if (pbcZ && X[2] < box.zmin()) { X[2] += box.lz(); }
->>>>>>> 54ed130e
 
     return X;
 }
