/*
 * MIT License
 *
 * Copyright (c) 2021 CSCS, ETH Zurich
 *               2021 University of Basel
 *
 * Permission is hereby granted, free of charge, to any person obtaining a copy
 * of this software and associated documentation files (the "Software"), to deal
 * in the Software without restriction, including without limitation the rights
 * to use, copy, modify, merge, publish, distribute, sublicense, and/or sell
 * copies of the Software, and to permit persons to whom the Software is
 * furnished to do so, subject to the following conditions:
 *
 * The above copyright notice and this permission notice shall be included in all
 * copies or substantial portions of the Software.
 *
 * THE SOFTWARE IS PROVIDED "AS IS", WITHOUT WARRANTY OF ANY KIND, EXPRESS OR
 * IMPLIED, INCLUDING BUT NOT LIMITED TO THE WARRANTIES OF MERCHANTABILITY,
 * FITNESS FOR A PARTICULAR PURPOSE AND NONINFRINGEMENT. IN NO EVENT SHALL THE
 * AUTHORS OR COPYRIGHT HOLDERS BE LIABLE FOR ANY CLAIM, DAMAGES OR OTHER
 * LIABILITY, WHETHER IN AN ACTION OF CONTRACT, TORT OR OTHERWISE, ARISING FROM,
 * OUT OF OR IN CONNECTION WITH THE SOFTWARE OR THE USE OR OTHER DEALINGS IN THE
 * SOFTWARE.
 */

/*! @file
 * @brief output and calculate energies and growth rate for Kelvin-Helmholtz tests
 *        This calculation for the growth rate was taken from McNally et al. ApJSS, 201 (2012)
 *
 * @author Lukas Schmidt
 */

#include <array>
#include <mpi.h>

#include "conserved_quantities.hpp"
#include "iobservables.hpp"
#include "io/ifile_writer.hpp"
#include "sph/math.hpp"

namespace sphexa
{

template<class Tc, class Tm>
std::array<Tc, 3> localGrowthRate(size_t startIndex, size_t endIndex, const Tc* x, const Tc* y, const Tm* vy,
                                  const Tm* xm, const Tm* kx, const cstone::Box<Tc>& box)
{
    const Tc ybox = box.ly();

    Tc sumsi = 0;
    Tc sumci = 0;
    Tc sumdi = 0;

#pragma omp parallel for reduction(+ : sumsi, sumci, sumdi)
    for (size_t i = startIndex; i < endIndex; i++)
    {
        Tc voli = xm[i] / kx[i];
        Tc aux;
        if (y[i] > ybox * 0.5) { aux = std::exp(-4.0 * PI * std::abs(y[i] - 0.25)); }
        else { aux = std::exp(-4.0 * PI * std::abs(ybox - y[i] - 0.25)); }
        Tc si = vy[i] * voli * std::sin(4.0 * PI * x[i]) * aux;
        Tc ci = vy[i] * voli * std::cos(4.0 * PI * x[i]) * aux;
        Tc di = voli * aux;

        sumsi += si;
        sumci += ci;
        sumdi += di;
    }

    return {sumsi, sumci, sumdi};
}

/*! @brief global calculation of the growth rate
 *
 * @tparam        T            double or float
 * @tparam        Dataset
 * @tparam        Box
 * @param[in]     startIndex   first locally assigned particle index of buffers in @p d
 * @param[in]     endIndex     last locally assigned particle index of buffers in @p d
 * @param[in]     d            particle data set
 * @param[in]     box          bounding box
 */
template<typename T, class Dataset>
T computeKHGrowthRate(size_t startIndex, size_t endIndex, Dataset& d, const cstone::Box<T>& box)
{
    if (d.kx.empty())
    {
        throw std::runtime_error("kx was empty. KHGrowthRate only supported with volume elements (--prop ve)\n");
    }

<<<<<<< HEAD
    std::array<T, 3> localSum = localGrowthRate(
        startIndex, endIndex, d.x.data(), d.y.data(), d.vy.data(), d.xm.data(), d.kx.data(), box);
=======
    std::array<T, 3> localSum =
        localGrowthRate(startIndex, endIndex, d.x.data(), d.y.data(), d.vy.data(), d.xm.data(), d.kx.data(), box);
>>>>>>> ef10a14b

    int              rootRank = 0;
    std::array<T, 3> sum;
    MPI_Reduce(localSum.data(), sum.data(), 3, MpiType<T>{}, MPI_SUM, rootRank, MPI_COMM_WORLD);

    return 2.0 * std::sqrt(sum[0] * sum[0] + sum[1] * sum[1]) / sum[2];
}

//! @brief Observables that includes times, energies and Kelvin-Helmholtz growth rate
template<class Dataset>
class TimeEnergyGrowth : public IObservables<Dataset>
{
    std::ofstream& constantsFile;

public:
    TimeEnergyGrowth(std::ofstream& constPath)
        : constantsFile(constPath)
    {
    }

    using T = typename Dataset::RealType;

    void computeAndWrite(Dataset& d, size_t firstIndex, size_t lastIndex, cstone::Box<T>& box)
    {
        d.totalNeighbors = neighborsSum(firstIndex, lastIndex, d.neighborsCount);
        computeConservedQuantities(firstIndex, lastIndex, d);
        T khgr = computeKHGrowthRate<T>(firstIndex, lastIndex, d, box);

        int rank;
        MPI_Comm_rank(d.comm, &rank);

        if (rank == 0)
        {
            fileutils::writeColumns(constantsFile,
                                    ' ',
                                    d.iteration,
                                    d.ttot,
                                    d.minDt,
                                    d.etot,
                                    d.ecin,
                                    d.eint,
                                    d.egrav,
                                    d.linmom,
                                    d.angmom,
                                    khgr);
        }
    }
};

} // namespace sphexa<|MERGE_RESOLUTION|>--- conflicted
+++ resolved
@@ -88,13 +88,8 @@
         throw std::runtime_error("kx was empty. KHGrowthRate only supported with volume elements (--prop ve)\n");
     }
 
-<<<<<<< HEAD
-    std::array<T, 3> localSum = localGrowthRate(
-        startIndex, endIndex, d.x.data(), d.y.data(), d.vy.data(), d.xm.data(), d.kx.data(), box);
-=======
     std::array<T, 3> localSum =
         localGrowthRate(startIndex, endIndex, d.x.data(), d.y.data(), d.vy.data(), d.xm.data(), d.kx.data(), box);
->>>>>>> ef10a14b
 
     int              rootRank = 0;
     std::array<T, 3> sum;
